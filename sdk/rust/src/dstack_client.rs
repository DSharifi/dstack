--- conflicted
+++ resolved
@@ -45,24 +45,16 @@
 /// Represents an event log entry in the system
 #[derive(Serialize, Deserialize)]
 pub struct EventLog {
-<<<<<<< HEAD
+    /// The index of the IMR (Integrity Measurement Register)
     pub imr: u32,
+    /// The type of event being logged
     pub event_type: u32,
+    /// The cryptographic digest of the event
     pub digest: String,
+    /// The type of event as a string
     pub event: String,
+    /// The payload data associated with the event
     pub event_payload: String,
-=======
-    /// The index of the IMR (Integrity Measurement Register)
-    imr: u32,
-    /// The type of event being logged
-    event_type: u32,
-    /// The cryptographic digest of the event
-    digest: String,
-    /// The type of event as a string
-    event: String,
-    /// The payload data associated with the event
-    event_payload: String,
->>>>>>> fc419a9d
 }
 
 /// Configuration for TLS key generation
@@ -141,45 +133,30 @@
 /// Response containing instance information and attestation data
 #[derive(Serialize, Deserialize)]
 pub struct InfoResponse {
-<<<<<<< HEAD
+    /// The application identifier
     pub app_id: String,
+    /// The instance identifier
     pub instance_id: String,
+    /// The application certificate
     pub app_cert: String,
+    /// Trusted Computing Base information
     pub tcb_info: TcbInfo,
+    /// The name of the application
     pub app_name: String,
+    /// Whether public logs are enabled
     pub public_logs: bool,
+    /// Whether public system information is enabled
     pub public_sysinfo: bool,
+    /// The device identifier
     pub device_id: String,
+    /// The aggregated measurement register value
     pub mr_aggregated: String,
+    /// The hash of the OS image
     pub os_image_hash: String,
+    /// Information about the key provider
     pub key_provider_info: String,
+    /// The hash of the compose configuration
     pub compose_hash: String,
-=======
-    /// The application identifier
-    app_id: String,
-    /// The instance identifier
-    instance_id: String,
-    /// The application certificate
-    app_cert: String,
-    /// Trusted Computing Base information
-    tcb_info: TcbInfo,
-    /// The name of the application
-    app_name: String,
-    /// Whether public logs are enabled
-    public_logs: bool,
-    /// Whether public system information is enabled
-    public_sysinfo: bool,
-    /// The device identifier
-    device_id: String,
-    /// The aggregated measurement register value
-    mr_aggregated: String,
-    /// The hash of the OS image
-    os_image_hash: String,
-    /// Information about the key provider
-    key_provider_info: String,
-    /// The hash of the compose configuration
-    compose_hash: String,
->>>>>>> fc419a9d
 }
 
 impl InfoResponse {
@@ -194,32 +171,21 @@
 
 /// Trusted Computing Base information structure
 #[derive(Serialize, Deserialize)]
-<<<<<<< HEAD
 pub struct TcbInfo {
+    /// The measurement root of trust
     pub mrtd: String,
+    /// The hash of the root filesystem
     pub rootfs_hash: String,
+    /// The value of RTMR0 (Runtime Measurement Register 0)
     pub rtmr0: String,
+    /// The value of RTMR1 (Runtime Measurement Register 1)
     pub rtmr1: String,
+    /// The value of RTMR2 (Runtime Measurement Register 2)
     pub rtmr2: String,
+    /// The value of RTMR3 (Runtime Measurement Register 3)
     pub rtmr3: String,
+    /// The event log entries
     pub event_log: Vec<EventLog>,
-=======
-struct TcbInfo {
-    /// The measurement root of trust
-    mrtd: String,
-    /// The hash of the root filesystem
-    rootfs_hash: String,
-    /// The value of RTMR0 (Runtime Measurement Register 0)
-    rtmr0: String,
-    /// The value of RTMR1 (Runtime Measurement Register 1)
-    rtmr1: String,
-    /// The value of RTMR2 (Runtime Measurement Register 2)
-    rtmr2: String,
-    /// The value of RTMR3 (Runtime Measurement Register 3)
-    rtmr3: String,
-    /// The event log entries
-    event_log: Vec<EventLog>,
->>>>>>> fc419a9d
 }
 
 /// Response containing TLS key and certificate chain
