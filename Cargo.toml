--- conflicted
+++ resolved
@@ -167,12 +167,5 @@
 uuid = { version = "1.12.0", features = ["v4"] }
 which = "7.0.1"
 smallvec = "1.13.2"
-<<<<<<< HEAD
 cmd_lib = "1.9.5"
-=======
-cmd_lib = "1.9.5"
-serde_yaml2 = "0.1.2"
-
-[patch.crates-io]
-tokio-vsock = { git = "https://github.com/kvinwang/tokio-vsock", branch = "shared-self-accept" }
->>>>>>> 2f6df2b1
+serde_yaml2 = "0.1.2"